use crate::{
    ast::*,
    error::{ParseErrorMessage, ParserError, SplError},
    lexer::token::{IntResult, Token, TokenStream, TokenType},
    parser::utility::{
        affected, confusable, expect, ignore_until0, ignore_until1, info, many, parse_list,
    },
    token, ToRange,
};
use nom::{
    branch::alt,
    bytes::complete::take,
    combinator::{all_consuming, map, opt, peek, recognize},
    multi::many0,
    sequence::{delimited, pair, preceded, terminated, tuple},
};

#[cfg(test)]
mod tests;
mod utility;

type IResult<'a, T> = nom::IResult<TokenStream<'a>, T, ParserError<'a>>;

/// Parses the given tokens and returns an AST.
///
/// # Panics
///
/// Panics if parsing fails.
pub fn parse(input: &[Token]) -> Program {
    let input = TokenStream::new(input);
    let (_, program) = Program::parse(None, input).expect("Parser cannot fail");
    program
}

pub fn update(program: Program, input: TokenStream) -> Program {
    let (_, program) = Program::parse(Some(program), input).expect("Parser cannot fail");
    program
}

/// Try to parse token stream.
/// Implemented by all AST nodes.
trait Parser: Sized {
    fn parse(this: Option<Self>, input: TokenStream) -> IResult<Self>;
}

fn inc<'a, F, O>(mut f: F) -> impl FnMut(Option<O>, TokenStream<'a>) -> IResult<'a, O>
where
    F: FnMut(TokenStream<'a>) -> IResult<'a, O>,
{
    move |_, input| f(input)
}

impl Parser for IntLiteral {
    fn parse(this: Option<Self>, input: TokenStream) -> IResult<Self> {
        affected(map(
            info(alt((
                map(hex, |token| {
                    if let TokenType::Hex(hex_result) = token.token_type {
                        match hex_result {
                            IntResult::Int(i) => Some(i),
                            IntResult::Err(_) => None,
                        }
                    } else {
                        panic!("Invalid hex parse")
                    }
                }),
                map(char, |token| {
                    if let TokenType::Char(c) = token.token_type {
                        Some((c as u8).into())
                    } else {
                        panic!("Invalid char parse")
                    }
                }),
                map(int, |token| {
                    if let TokenType::Int(int_result) = token.token_type {
                        match int_result {
                            IntResult::Int(i) => Some(i),
                            IntResult::Err(_) => None,
                        }
                    } else {
                        panic!("Invalid int parse")
                    }
                }),
            ))),
            |(value, info)| Self { value, info },
        ))(this, input)
    }
}

impl Parser for Identifier {
    fn parse(this: Option<Self>, input: TokenStream) -> IResult<Self> {
        affected(map(info(ident), |(ident, info)| Self {
            value: ident.to_string(),
            info,
        }))(this, input)
    }
}

impl Parser for Variable {
    fn parse(_this: Option<Self>, input: TokenStream) -> IResult<Self> {
        let (input, ((mut variable, variable_info), accesses)) = pair(
            info(map(
                |input| Identifier::parse(None, input),
                Self::NamedVariable,
            )),
            many0(info(delimited(
                symbols::lbracket,
                expect(
                    None,
                    Reference::<Expression>::parse,
                    ParseErrorMessage::ExpectedToken("expression".to_string()),
                ),
                expect(
                    None,
                    inc(symbols::rbracket),
                    ParseErrorMessage::MissingClosing(']'),
                ),
            ))),
        )(input)?;
        for access in accesses {
            let (index, mut index_info) = access;
            index_info.extend_range(&variable_info);
            variable = Self::ArrayAccess(ArrayAccess {
                array: Box::new(variable),
                index: index.map(Box::new),
                info: index_info,
            });
        }
        Ok((input, variable))
    }
}

impl Parser for Expression {
    fn parse(this: Option<Self>, input: TokenStream) -> IResult<Self> {
        fn parse_bracketed(input: TokenStream) -> IResult<Expression> {
            // Bracketed := "(" Expr ")"
            let (input, (((_, lparen_info), expr, _), info)) = info(tuple((
                info(symbols::lparen),
                expect(
                    None,
                    inc(parse_comparison), // directly go into comparison to prevent re-referencing
                    ParseErrorMessage::ExpectedToken("expression".to_string()),
                ),
                expect(
                    None,
                    inc(symbols::rparen),
                    ParseErrorMessage::MissingClosing(')'),
                ),
            )))(input)?;
            let error_pos = lparen_info.to_range().end;
            let expr =
                expr.unwrap_or_else(|| Expression::Error(AstInfo::new(error_pos..error_pos)));
            let bracketed = Expression::Bracketed(BracketedExpression {
                expr: Box::new(expr),
                info,
            });
            Ok((input, bracketed))
        }

        fn parse_primary(input: TokenStream) -> IResult<Expression> {
            // Primary := IntLit | Variable | Bracketed
            alt((
                map(
                    |input| IntLiteral::parse(None, input),
                    Expression::IntLiteral,
                ),
                map(|input| Variable::parse(None, input), Expression::Variable),
                parse_bracketed,
            ))(input)
        }

        fn parse_unary(input: TokenStream) -> IResult<Expression> {
            // Unary := "-" Primary
            let (input, (primary, info)) = info(preceded(symbols::minus, parse_factor))(input)?;
            let expr = Expression::Unary(UnaryExpression {
                operator: Operator::Sub,
                expr: Box::new(primary),
                info,
            });
            Ok((input, expr))
        }

        fn parse_factor(input: TokenStream) -> IResult<Expression> {
            // Factor := Primary | Unary
            alt((parse_primary, parse_unary))(input)
        }

        fn parse_rhs<P>(
            input: TokenStream,
            lhs: Expression,
            operator: Operator,
            parser: P,
        ) -> IResult<Expression>
        where
            P: Fn(TokenStream) -> IResult<Expression>,
        {
            let (input, rhs) = expect(
                None,
                inc(parser),
                ParseErrorMessage::ExpectedToken("expression".to_string()),
            )(input)?;
            let pos = input.location_offset() - input.reference_pos;
            let error_pos = if pos > 0 { pos - 1 } else { 0 };
            let rhs = rhs.unwrap_or_else(|| Expression::Error(AstInfo::new(error_pos..error_pos)));
            // all errors are stored in lhs and rhs expressions.
            // Operators cannot lead to errors.
            let expr_start = lhs.to_range().start;
            let expr_end = pos;
            let info = AstInfo::new(expr_start..expr_end);
            let exp = Expression::Binary(BinaryExpression {
                operator,
                lhs: Box::new(lhs),
                rhs: Box::new(rhs),
                info,
            });
            Ok((input, exp))
        }

        fn parse_mul(input: TokenStream) -> IResult<Expression> {
            // Mul := Factor (("*" | "/") Factor)*
            let (mut input, mut exp) = parse_factor(input)?;
            while let Ok((i, op)) = alt((symbols::times, symbols::divide))(input.clone()) {
                (input, exp) = parse_rhs(
                    i,
                    exp,
                    op.token_type
                        .try_into()
                        .expect("Operator conversion failed"),
                    parse_factor,
                )?;
            }
            Ok((input, exp))
        }

        fn parse_add(input: TokenStream) -> IResult<Expression> {
            // Add := Mul (("+" | "-") Mul)*
            let (mut input, mut exp) = parse_mul(input)?;
            while let Ok((i, op)) = alt((symbols::plus, symbols::minus))(input.clone()) {
                (input, exp) = parse_rhs(
                    i,
                    exp,
                    op.token_type
                        .try_into()
                        .expect("Operator conversion failed"),
                    parse_mul,
                )?;
            }
            Ok((input, exp))
        }

        fn parse_comparison(input: TokenStream) -> IResult<Expression> {
            // Comp := Add (("=" | "#" | "<" | "<=" | ">" | ">=") Add)?
            let (mut input, mut exp) = parse_add(input)?;
            if let Ok((i, op)) = alt((
                symbols::eq,
                symbols::neq,
                symbols::le,
                symbols::lt,
                symbols::ge,
                symbols::gt,
            ))(input.clone())
            {
                (input, exp) = parse_rhs(
                    i,
                    exp,
                    op.token_type
                        .try_into()
                        .expect("Operator conversion failed"),
                    parse_add,
                )?;
            }
            Ok((input, exp))
        }

        // Expr := Comp
        affected(parse_comparison)(this, input)
    }
}

impl Parser for TypeExpression {
    fn parse(this: Option<Self>, input: TokenStream) -> IResult<Self> {
        fn parse_array_type(
            this: Option<TypeExpression>,
            input: TokenStream,
        ) -> IResult<TypeExpression> {
            let (size, base_type) = match this.clone() {
                Some(TypeExpression::ArrayType {
                    size, base_type, ..
                }) => (size, base_type.map(|boxed| *boxed)),
                None => (None, None),
                _ => panic!("Must be array type"),
            };

            affected(map(
                info(tuple((
                    keywords::array,
                    expect(
                        None,
                        inc(symbols::lbracket),
                        ParseErrorMessage::ExpectedToken("[".to_string()),
                    ),
                    expect(
                        size,
                        IntLiteral::parse,
                        ParseErrorMessage::ExpectedToken("int literal".to_string()),
                    ),
                    expect(
                        None,
                        inc(symbols::rbracket),
                        ParseErrorMessage::MissingClosing(']'),
                    ),
                    expect(
                        None,
                        inc(keywords::of),
                        ParseErrorMessage::ExpectedToken("of".to_string()),
                    ),
                    expect(
                        base_type,
                        Reference::<TypeExpression>::parse,
                        ParseErrorMessage::ExpectedToken("type expression".to_string()),
                    ),
                ))),
                |((_, _, size, _, _, type_expr), info)| TypeExpression::ArrayType {
                    size,
                    base_type: type_expr.map(Box::new),
                    info,
                },
            ))(this, input)
        }

        match this {
            Some(Self::NamedType(name)) => map(
                |input| Identifier::parse(Some(name.clone()), input),
                Self::NamedType,
            )(input),
            Some(Self::ArrayType { .. }) => parse_array_type(this, input),
            None => alt((
                |input| parse_array_type(None, input),
                map(|input| Identifier::parse(None, input), Self::NamedType),
            ))(input),
        }
    }
}

impl Parser for TypeDeclaration {
    fn parse(this: Option<Self>, input: TokenStream) -> IResult<Self> {
        affected(map(
            info(tuple((
                many0(comment),
                keywords::r#type,
                expect(
                    this.clone().and_then(|td| td.name),
                    Identifier::parse,
                    ParseErrorMessage::ExpectedToken("identifier".to_string()),
                ),
                expect(
                    None,
                    inc(alt((
                        symbols::eq,
                        confusable(
                            symbols::assign,
                            ParseErrorMessage::ConfusedToken(
                                token::EQ.to_string(),
                                token::ASSIGN.to_string(),
                            ),
                        ),
                        confusable(
                            symbols::colon,
                            ParseErrorMessage::ConfusedToken(
                                token::EQ.to_string(),
                                token::COLON.to_string(),
                            ),
                        ),
                    ))),
                    ParseErrorMessage::ExpectedToken(token::EQ.to_string()),
                ),
                expect(
                    this.clone().and_then(|td| td.type_expr),
                    Reference::<TypeExpression>::parse,
                    ParseErrorMessage::ExpectedToken("type expression".to_string()),
                ),
                expect(
                    None,
                    inc(symbols::semic),
                    ParseErrorMessage::MissingTrailingSemic,
                ),
            ))),
            |((doc, _, name, _, type_expr, _), info)| Self {
                doc,
                name,
                type_expr,
                info,
            },
        ))(this, input)
    }
}

impl Parser for VariableDeclaration {
    fn parse(this: Option<Self>, input: TokenStream) -> IResult<Self> {
        fn parse_valid(
            this: Option<VariableDeclaration>,
            input: TokenStream,
        ) -> IResult<VariableDeclaration> {
            let (name, type_expr) = match this.clone() {
                Some(VariableDeclaration::Valid {
                    name, type_expr, ..
                }) => (name, type_expr),
                None => (None, None),
                _ => panic!("Must be valid variable declaration"),
            };

            affected(map(
                info(tuple((
                    many0(comment),
                    keywords::var,
                    expect(
                        name,
                        Identifier::parse,
                        ParseErrorMessage::ExpectedToken("identifier".to_string()),
                    ),
                    expect(
                        None,
                        inc(alt((
                            symbols::colon,
                            confusable(
                                symbols::assign,
                                ParseErrorMessage::ConfusedToken(
                                    token::COLON.to_string(),
                                    token::ASSIGN.to_string(),
                                ),
                            ),
                            confusable(
                                symbols::eq,
                                ParseErrorMessage::ConfusedToken(
                                    token::COLON.to_string(),
                                    token::EQ.to_string(),
                                ),
                            ),
                        ))),
                        ParseErrorMessage::ExpectedToken(token::COLON.to_string()),
                    ),
                    expect(
                        type_expr,
                        Reference::<TypeExpression>::parse,
                        ParseErrorMessage::ExpectedToken("type expression".to_string()),
                    ),
                    expect(
                        None,
                        inc(symbols::semic),
                        ParseErrorMessage::MissingTrailingSemic,
                    ),
                ))),
                |((doc, _, name, _, type_expr, _), info)| VariableDeclaration::Valid {
                    doc,
                    name,
                    type_expr,
                    info,
                },
            ))(this, input)
        }

        fn parse_error(input: TokenStream) -> IResult<VariableDeclaration> {
            let (input, (_, mut info)) = info(ignore_until1(peek(look_ahead::var_dec)))(input)?;
            let err = SplError(
                info.to_range(),
                ParseErrorMessage::ExpectedToken("variable declaration".to_string()).into(),
            );
            info.append_error(err);
            Ok((input, VariableDeclaration::Error(info)))
        }

        match this {
            Some(Self::Valid { .. }) => parse_valid(this, input),
            _ => alt((|input| parse_valid(None, input), parse_error))(input),
        }
    }
}

impl Parser for ParameterDeclaration {
    fn parse(this: Option<Self>, input: TokenStream) -> IResult<Self> {
        fn parse_valid<'a>(
            this: Option<ParameterDeclaration>,
            input: TokenStream<'a>,
        ) -> IResult<'a, ParameterDeclaration> {
            let (name, type_expr) = match this.clone() {
                Some(ParameterDeclaration::Valid {
                    name, type_expr, ..
                }) => (name, type_expr),
                None => (None, None),
                _ => panic!("Must be a valid parameter"),
            };

            let parser = map(
                info(tuple((
                    many0(comment),
                    alt((
                        map(
                            pair(
                                keywords::r#ref,
                                expect(
                                    name.clone(),
                                    Identifier::parse,
                                    ParseErrorMessage::ExpectedToken("identifier".to_string()),
                                ),
                            ),
                            |pair| (Some(pair.0), pair.1),
                        ),
                        map(
                            |input| Identifier::parse(name.clone(), input),
                            |ident| (None, Some(ident)),
                        ),
                    )),
                    expect(
                        None,
                        inc(symbols::colon),
                        ParseErrorMessage::ExpectedToken(token::COLON.to_string()),
                    ),
                    expect(
                        type_expr,
                        Reference::<TypeExpression>::parse,
                        ParseErrorMessage::ExpectedToken("type expression".to_string()),
                    ),
                    peek(look_ahead::param_dec),
                ))),
                |((doc, (ref_kw, name), _, type_expr, _), info)| {
                    let is_ref = ref_kw.is_some();
                    ParameterDeclaration::Valid {
                        doc,
                        is_ref,
                        name,
                        type_expr,
                        info,
                    }
                },
            )(input);
            parser
        }

        fn parse_error(input: TokenStream) -> IResult<ParameterDeclaration> {
            let (input, (_, mut info)) = info(ignore_until0(peek(look_ahead::param_dec)))(input)?;
            let err = SplError(
                info.to_range(),
                ParseErrorMessage::ExpectedToken("parameter declaration".to_string()).into(),
            );
            info.append_error(err);
            Ok((input, ParameterDeclaration::Error(info)))
        }
        match this {
<<<<<<< HEAD
            Some(Self::Valid { .. }) => {
                alt((|input| parse_valid(this.clone(), input), parse_error))(input)
            }
=======
            Some(Self::Valid { .. }) => affected(alt((
                |input| parse_valid(this.clone(), input),
                parse_error,
            )))(this.clone(), input),
>>>>>>> 4688cf7e
            _ => alt((|input| parse_valid(None, input), parse_error))(input),
        }
    }
}

#[derive(Clone, Debug)]
enum Argument {
    Valid(Expression),
    Error(Expression),
}

impl ToRange for Argument {
    fn to_range(&self) -> std::ops::Range<usize> {
        match self {
            Self::Valid(expr) => expr.to_range(),
            Self::Error(expr) => expr.to_range(),
        }
    }
}

impl Parser for Argument {
    fn parse(_this: Option<Self>, input: TokenStream) -> IResult<Self> {
        alt((
            map(
                terminated(
                    |input| Expression::parse(None, input),
                    peek(look_ahead::arg),
                ),
<<<<<<< HEAD
                |expr| Self::Valid(expr),
            ),
            map(
                info(ignore_until0(peek(alt((
                    recognize(symbols::rparen),
                    recognize(symbols::semic),
                    recognize(symbols::comma),
                    recognize(eof),
                ))))),
                |(_, mut info)| {
                    let err = SplError(
                        info.to_range(),
                        ParseErrorMessage::ExpectedToken("expression".to_string()).into(),
                    );
                    info.append_error(err);
                    Self::Error(Expression::Error(info))
                },
            ),
        ))(input)
    }
}

impl From<Expression> for Argument {
    fn from(value: Expression) -> Self {
        if matches!(value, Expression::Error(_)) {
            Self::Error(value)
        } else {
            Self::Valid(value)
        }
    }
}

impl From<Argument> for Expression {
    fn from(value: Argument) -> Self {
        match value {
            Argument::Valid(expr) | Argument::Error(expr) => expr,
=======
                map(
                    info(ignore_until0(peek(look_ahead::arg))),
                    |(_, mut info)| {
                        let err = SplError(
                            info.to_range(),
                            ParseErrorMessage::ExpectedToken("expression".to_string()).into(),
                        );
                        info.append_error(err);
                        Expression::Error(info)
                    },
                ),
            ))(input)
>>>>>>> 4688cf7e
        }
    }
}

impl Parser for CallStatement {
    fn parse(this: Option<Self>, input: TokenStream) -> IResult<Self> {
        affected(map(
            info(tuple((
                terminated(
                    |input| Identifier::parse(this.clone().map(|c| c.name), input),
                    symbols::lparen,
                ),
                alt((
                    map(
                        peek(alt((
                            recognize(symbols::rparen),
                            recognize(symbols::semic),
                            recognize(eof),
                        ))),
                        |_| Vec::new(),
                    ),
                    map(
                        parse_list::<Argument>(this.clone().map(|c| {
                            c.arguments
                                .into_iter()
                                .map(|arg| Reference {
                                    reference: arg.reference.into(),
                                    offset: arg.offset,
                                })
                                .collect()
                        })),
                        |args| {
                            args.into_iter()
                                .map(|arg| Reference {
                                    reference: arg.reference.into(),
                                    offset: arg.offset,
                                })
                                .collect()
                        },
                    ),
                )),
                expect(
                    None,
                    inc(symbols::rparen),
                    ParseErrorMessage::MissingClosing(')'),
                ),
                expect(
                    None,
                    inc(symbols::semic),
                    ParseErrorMessage::MissingTrailingSemic,
                ),
            ))),
            |((name, arguments, _, _), info)| Self {
                name,
                arguments,
                info,
            },
        ))(this.clone(), input)
    }
}

impl Parser for Assignment {
    fn parse(this: Option<Self>, input: TokenStream) -> IResult<Self> {
        affected(map(
            info(tuple((
                terminated(
                    |input| {
                        Variable::parse(this.clone().map(|assignment| assignment.variable), input)
                    },
                    alt((
                        symbols::assign,
                        confusable(
                            symbols::eq,
                            ParseErrorMessage::ConfusedToken(
                                token::ASSIGN.to_string(),
                                token::EQ.to_string(),
                            ),
                        ),
                    )),
                ),
                expect(
                    this.clone().and_then(|assignment| assignment.expr),
                    Reference::<Expression>::parse,
                    ParseErrorMessage::ExpectedToken("expression".to_string()),
                ),
                expect(
                    None,
                    inc(symbols::semic),
                    ParseErrorMessage::MissingTrailingSemic,
                ),
            ))),
            |((variable, expr, _), info)| Self {
                variable,
                expr,
                info,
            },
        ))(this.clone(), input)
    }
}

impl Parser for IfStatement {
    fn parse(this: Option<Self>, input: TokenStream) -> IResult<Self> {
        affected(map(
            info(tuple((
                keywords::r#if,
                expect(
                    None,
                    inc(symbols::lparen),
                    ParseErrorMessage::MissingOpening('('),
                ),
                expect(
                    this.clone().and_then(|if_stmt| if_stmt.condition),
                    Reference::<Expression>::parse,
                    ParseErrorMessage::ExpectedToken("expression".to_string()),
                ),
                expect(
                    None,
                    inc(symbols::rparen),
                    ParseErrorMessage::MissingClosing(')'),
                ),
                expect(
                    this.clone()
                        .and_then(|if_stmt| if_stmt.if_branch.map(|boxed| *boxed)),
                    Reference::<Statement>::parse,
                    ParseErrorMessage::ExpectedToken("expression".to_string()),
                ),
                opt(preceded(
                    keywords::r#else,
                    expect(
                        this.clone()
                            .and_then(|if_stmt| if_stmt.else_branch.map(|boxed| *boxed)),
                        Reference::<Statement>::parse,
                        ParseErrorMessage::ExpectedToken("statement".to_string()),
                    ),
                )),
            ))),
            |((_, _, condition, _, if_branch, else_branch), info)| Self {
                condition,
                if_branch: if_branch.map(Box::new),
                else_branch: else_branch.flatten().map(Box::new),
                info,
            },
        ))(this, input)
    }
}

impl Parser for WhileStatement {
    fn parse(this: Option<Self>, input: TokenStream) -> IResult<Self> {
        affected(map(
            info(tuple((
                keywords::r#while,
                expect(
                    None,
                    inc(symbols::lparen),
                    ParseErrorMessage::MissingOpening('('),
                ),
                expect(
                    this.clone().and_then(|while_stmt| while_stmt.condition),
                    Reference::<Expression>::parse,
                    ParseErrorMessage::ExpectedToken("expression".to_string()),
                ),
                expect(
                    None,
                    inc(symbols::rparen),
                    ParseErrorMessage::MissingClosing(')'),
                ),
                expect(
                    this.clone()
                        .and_then(|while_stmt| while_stmt.statement.map(|boxed| *boxed)),
                    Reference::<Statement>::parse,
                    ParseErrorMessage::ExpectedToken("expression".to_string()),
                ),
            ))),
            |((_, _, condition, _, stmt), info)| Self {
                condition,
                statement: stmt.map(Box::new),
                info,
            },
        ))(this, input)
    }
}

impl Parser for BlockStatement {
    fn parse(this: Option<Self>, input: TokenStream) -> IResult<Self> {
        affected(map(
            info(delimited(
                symbols::lcurly,
                many(this.clone().map(|block_stmt| block_stmt.statements)),
                expect(
                    None,
                    inc(symbols::rcurly),
                    ParseErrorMessage::MissingClosing('}'),
                ),
            )),
            |(statements, info)| Self { statements, info },
        ))(this, input)
    }
}

impl Parser for Statement {
    fn parse(this: Option<Self>, input: TokenStream) -> IResult<Self> {
        fn parse_error(input: TokenStream) -> IResult<Statement> {
            let (input, ((_, ignored), mut info)) = info(tuple((
                many0(comment),
                ignore_until1(peek(look_ahead::stmt)),
            )))(input)?;
            let err = SplError(
                info.to_range(),
                ParseErrorMessage::UnexpectedCharacters(
                    ignored.iter().map(|token| token.to_string()).collect(),
                )
                .into(),
            );
            info.append_error(err);
            let stmt = Statement::Error(info);
            Ok((input, stmt))
        }

        match this {
            Some(Self::If(stmt)) => map(
                |input| IfStatement::parse(Some(stmt.clone()), input),
                Self::If,
            )(input),
            Some(Self::While(stmt)) => map(
                |input| WhileStatement::parse(Some(stmt.clone()), input),
                Self::While,
            )(input),
            Some(Self::Assignment(stmt)) => map(
                |input| Assignment::parse(Some(stmt.clone()), input),
                Self::Assignment,
            )(input),
            Some(Self::Call(stmt)) => map(
                |input| CallStatement::parse(Some(stmt.clone()), input),
                Self::Call,
            )(input),
            Some(Self::Block(stmt)) => map(
                |input| BlockStatement::parse(Some(stmt.clone()), input),
                Self::Block,
            )(input),
            _ => alt((
                map(info(symbols::semic), |(_, info)| Self::Empty(info)),
                map(|input| IfStatement::parse(None, input), Self::If),
                map(|input| WhileStatement::parse(None, input), Self::While),
                map(|input| BlockStatement::parse(None, input), Self::Block),
                map(|input| CallStatement::parse(None, input), Self::Call),
                map(|input| Assignment::parse(None, input), Self::Assignment),
                parse_error,
            ))(input),
        }
    }
}

impl Parser for ProcedureDeclaration {
    fn parse(this: Option<Self>, input: TokenStream) -> IResult<Self> {
        affected(map(
            info(tuple((
                many0(comment),
                keywords::proc,
                expect(
                    this.clone().and_then(|pd| pd.name),
                    Identifier::parse,
                    ParseErrorMessage::ExpectedToken("identifier".to_string()),
                ),
                expect(
                    None,
                    inc(symbols::lparen),
                    ParseErrorMessage::MissingOpening('('),
                ),
                alt((
                    map(
                        peek(alt((
                            recognize(symbols::rparen),
                            recognize(symbols::lcurly),
                            recognize(eof),
                        ))),
                        |_| Vec::new(),
                    ),
<<<<<<< HEAD
                    parse_list::<ParameterDeclaration>(this.clone().map(|pd| pd.parameters)),
=======
                    parse_list(|input| Reference::<ParameterDeclaration>::parse(None, input)),
>>>>>>> 4688cf7e
                )),
                expect(
                    None,
                    inc(symbols::rparen),
                    ParseErrorMessage::MissingClosing(')'),
                ),
                expect(
                    None,
                    inc(symbols::lcurly),
                    ParseErrorMessage::MissingOpening('{'),
                ),
                many(this.clone().map(|pd| pd.variable_declarations)),
                many(this.clone().map(|pd| pd.statements)),
                expect(
                    None,
                    inc(symbols::rcurly),
                    ParseErrorMessage::MissingClosing('}'),
                ),
            ))),
            |((doc, _, name, _, parameters, _, _, variable_declarations, statements, _), info)| {
                Self {
                    doc,
                    name,
                    parameters,
                    variable_declarations,
                    statements,
                    info,
                }
            },
        ))(this, input)
    }
}

impl Parser for GlobalDeclaration {
    fn parse(this: Option<Self>, input: TokenStream) -> IResult<Self> {
        fn parse_error(input: TokenStream) -> IResult<GlobalDeclaration> {
            let (input, (ignored, mut info)) = info(ignore_until1(peek(look_ahead::global_dec)))(input)?;
            let err = SplError(
                info.to_range(),
                ParseErrorMessage::UnexpectedCharacters(
                    ignored.iter().map(|token| token.to_string()).collect(),
                )
                .into(),
            );
            info.append_error(err);
            let gd = GlobalDeclaration::Error(info);
            Ok((input, gd))
        }

        match this {
            Some(Self::Type(td)) => map(
                |input| TypeDeclaration::parse(Some(td.clone()), input),
                Self::Type,
            )(input),
            Some(Self::Procedure(pd)) => map(
                |input| ProcedureDeclaration::parse(Some(pd.clone()), input),
                Self::Procedure,
            )(input),
            _ => alt((
                map(|input| TypeDeclaration::parse(None, input), Self::Type),
                map(
                    |input| ProcedureDeclaration::parse(None, input),
                    Self::Procedure,
                ),
                parse_error,
            ))(input),
        }
    }
}

impl Parser for Program {
    fn parse(this: Option<Self>, input: TokenStream) -> IResult<Self> {
        map(
            terminated(
                info(many(this.map(|program| program.global_declarations))),
                all_consuming(eof),
            ),
            |(global_declarations, info)| Self {
                global_declarations,
                info,
            },
        )(input)
    }
}

impl<T: Parser> Parser for Reference<T> {
    fn parse(this: Option<Self>, mut input: TokenStream) -> IResult<Self> {
        let reference_backup = input.reference_pos;
        let some_this = this.is_some();
        if let Some(this) = &this {
            input.inc_references.push(this.offset);
        }
        input.reference_pos = input.location_offset();
        let offset = input.reference_pos - reference_backup;
        let inner_this = this.map(|r| r.reference);
        match T::parse(inner_this, input) {
            Ok((mut input, out)) => {
                // recover backup
                input.reference_pos = reference_backup;
                if some_this {
                    input.inc_references.pop();
                }
                Ok((
                    input,
                    Self {
                        reference: out,
                        offset,
                    },
                ))
            }
            Err(nom::Err::Error(mut err)) => {
                // recover backup
                err.input.reference_pos = reference_backup;
                err.input.inc_references.pop();
                Err(nom::Err::Error(err))
            }
            Err(_) => panic!("Incomplete data"),
        }
    }
}

// Comment parser is separated from the other token parsers,
// because it is used in the `tag_parser` macro
fn comment(input: TokenStream) -> IResult<String> {
    let err = Err(nom::Err::Error(crate::error::ParserError {
        input: input.clone(),
        kind: crate::error::ParserErrorKind::Token,
    }));
    let (input, tokens) = take(1usize)(input)?;
    let token = match tokens.fragment() {
        Some(token) => token.clone(),
        None => return err,
    };
    if let TokenType::Comment(comment) = token.token_type {
        Ok((input, comment))
    } else {
        err
    }
}

macro_rules! tag_parser {
    ($name:ident, $token_type:pat) => {
        pub fn $name(
            input: crate::lexer::token::TokenStream,
        ) -> crate::parser::IResult<crate::lexer::token::Token> {
            use crate::{lexer::token::TokenType, parser::comment};
            use nom::{bytes::complete::take, multi::many0};
            let err = Err(nom::Err::Error(crate::error::ParserError {
                input: input.clone(),
                kind: crate::error::ParserErrorKind::Token,
            }));
            // Consume comments in front of any `tag_parser`
            let (input, _) = many0(comment)(input)?;
            let (input, tokens) = take(1usize)(input)?;
            let token = match tokens.fragment() {
                Some(token) => token.clone(),
                None => return err,
            };
            if matches!(token.token_type, $token_type) {
                Ok((input, token))
            } else {
                err
            }
        }
    };
}

tag_parser!(ident, TokenType::Ident(_));
tag_parser!(char, TokenType::Char(_));
tag_parser!(int, TokenType::Int(_));
tag_parser!(hex, TokenType::Hex(_));
tag_parser!(eof, TokenType::Eof);

mod keywords {
    tag_parser!(array, TokenType::Array);
    tag_parser!(of, TokenType::Of);
    tag_parser!(r#if, TokenType::If);
    tag_parser!(r#else, TokenType::Else);
    tag_parser!(r#while, TokenType::While);
    tag_parser!(proc, TokenType::Proc);
    tag_parser!(r#ref, TokenType::Ref);
    tag_parser!(r#type, TokenType::Type);
    tag_parser!(var, TokenType::Var);
}

mod symbols {
    tag_parser!(lparen, TokenType::LParen);
    tag_parser!(rparen, TokenType::RParen);
    tag_parser!(lbracket, TokenType::LBracket);
    tag_parser!(rbracket, TokenType::RBracket);
    tag_parser!(lcurly, TokenType::LCurly);
    tag_parser!(rcurly, TokenType::RCurly);
    tag_parser!(eq, TokenType::Eq);
    tag_parser!(neq, TokenType::Neq);
    tag_parser!(lt, TokenType::Lt);
    tag_parser!(le, TokenType::Le);
    tag_parser!(gt, TokenType::Gt);
    tag_parser!(ge, TokenType::Ge);
    tag_parser!(assign, TokenType::Assign);
    tag_parser!(colon, TokenType::Colon);
    tag_parser!(comma, TokenType::Comma);
    tag_parser!(semic, TokenType::Semic);
    tag_parser!(plus, TokenType::Plus);
    tag_parser!(minus, TokenType::Minus);
    tag_parser!(times, TokenType::Times);
    tag_parser!(divide, TokenType::Divide);
}

mod look_ahead {
    use super::{eof, keywords, symbols, Parser};
    use crate::ast::Identifier;
    use nom::{branch::alt, sequence::pair};

    macro_rules! look_ahead_parser {
        ($name:ident, $($parser:expr, )+) => {
        pub fn $name(
            input: crate::token::TokenStream,
        ) -> crate::parser::IResult<crate::token::TokenStream> {
            nom::branch::alt((
                $(
                    nom::combinator::recognize($parser),
                )+
            ))(input)
        }
        };
    }

    look_ahead_parser!(global_dec, keywords::proc, keywords::r#type, eof,);
    look_ahead_parser!(
        stmt,
        symbols::lcurly,
        symbols::rcurly,
        symbols::semic,
        keywords::r#if,
        keywords::r#while,
        pair(
            |input| Identifier::parse(None, input),
            alt((symbols::assign, symbols::lparen, symbols::lbracket))
        ),
        global_dec,
    );
    look_ahead_parser!(var_dec, keywords::var, stmt,);
    look_ahead_parser!(
        param_dec,
        symbols::rparen,
        symbols::comma,
        var_dec,
    );
    look_ahead_parser!(arg, param_dec,);
}<|MERGE_RESOLUTION|>--- conflicted
+++ resolved
@@ -546,16 +546,10 @@
             Ok((input, ParameterDeclaration::Error(info)))
         }
         match this {
-<<<<<<< HEAD
-            Some(Self::Valid { .. }) => {
-                alt((|input| parse_valid(this.clone(), input), parse_error))(input)
-            }
-=======
             Some(Self::Valid { .. }) => affected(alt((
                 |input| parse_valid(this.clone(), input),
                 parse_error,
             )))(this.clone(), input),
->>>>>>> 4688cf7e
             _ => alt((|input| parse_valid(None, input), parse_error))(input),
         }
     }
@@ -584,16 +578,10 @@
                     |input| Expression::parse(None, input),
                     peek(look_ahead::arg),
                 ),
-<<<<<<< HEAD
                 |expr| Self::Valid(expr),
             ),
             map(
-                info(ignore_until0(peek(alt((
-                    recognize(symbols::rparen),
-                    recognize(symbols::semic),
-                    recognize(symbols::comma),
-                    recognize(eof),
-                ))))),
+                info(ignore_until0(peek(look_ahead::arg))),
                 |(_, mut info)| {
                     let err = SplError(
                         info.to_range(),
@@ -621,20 +609,6 @@
     fn from(value: Argument) -> Self {
         match value {
             Argument::Valid(expr) | Argument::Error(expr) => expr,
-=======
-                map(
-                    info(ignore_until0(peek(look_ahead::arg))),
-                    |(_, mut info)| {
-                        let err = SplError(
-                            info.to_range(),
-                            ParseErrorMessage::ExpectedToken("expression".to_string()).into(),
-                        );
-                        info.append_error(err);
-                        Expression::Error(info)
-                    },
-                ),
-            ))(input)
->>>>>>> 4688cf7e
         }
     }
 }
@@ -912,11 +886,7 @@
                         ))),
                         |_| Vec::new(),
                     ),
-<<<<<<< HEAD
                     parse_list::<ParameterDeclaration>(this.clone().map(|pd| pd.parameters)),
-=======
-                    parse_list(|input| Reference::<ParameterDeclaration>::parse(None, input)),
->>>>>>> 4688cf7e
                 )),
                 expect(
                     None,
