<<<<<<< HEAD
use std::{collections::VecDeque, ops::Range};

use super::IResult;
=======
use std::ops::Range;

use super::{IResult, Parser};
>>>>>>> 4688cf7e
use crate::{
    ast::{AstInfo, AstInfoTraverser, Reference},
    error::{ErrorMessage, ParseErrorMessage, ParserError, ParserErrorKind},
    lexer::token::TokenStream,
<<<<<<< HEAD
    parser::Parser,
    token::Token,
=======
    token::{Token, TokenChange},
>>>>>>> 4688cf7e
    Shiftable, ToRange,
};
use nom::{
    bytes::complete::take,
    combinator::map,
    multi::many0,
    sequence::preceded,
    {InputTake, Offset},
};

pub(super) trait InnerParser<'a, O> {
    fn parse(&mut self, input: TokenStream<'a>) -> IResult<'a, O>;
}

impl<'a, O, F> InnerParser<'a, O> for F
where
    F: FnMut(TokenStream<'a>) -> IResult<'a, O>,
{
    fn parse(&mut self, input: TokenStream<'a>) -> IResult<'a, O> {
        self(input)
    }
}

pub(super) trait IncInnerParser<'a, O> {
    fn parse(&mut self, this: Option<O>, input: TokenStream<'a>) -> IResult<'a, O>;
}

impl<'a, O, F> IncInnerParser<'a, O> for F
where
    F: FnMut(Option<O>, TokenStream<'a>) -> IResult<'a, O>,
    O: Clone,
{
    fn parse(&mut self, this: Option<O>, input: TokenStream<'a>) -> IResult<'a, O> {
        self(this.clone(), input)
    }
}

/// Consumes tokens until the given pattern matches,
/// succeeds if it matches immediately
/// Returns all consumed tokens as `TokenStream`.
/// Remember: `TokenStream` can be empty.
pub(super) fn ignore_until0<'a, F>(
    mut pattern: F,
) -> impl FnMut(TokenStream<'a>) -> IResult<TokenStream<'a>>
where
    F: InnerParser<'a, TokenStream<'a>>,
{
    move |mut i: TokenStream| {
        let original_input = i.clone();
        loop {
            match pattern.parse(i.clone()) {
                Ok((i1, _)) => {
                    // source: https://stackoverflow.com/a/73004814
                    // compares remaining input with original input and returns the difference
                    let offset = original_input.offset(&i1);
                    let output = original_input.take(offset);
                    return Ok((i1, output));
                }
                Err(nom::Err::Error(_)) => match take(1u32)(i.clone()) {
                    Ok((i1, _)) => i = i1,
                    Err(e) => return Err(e),
                },
                Err(e) => return Err(e),
            };
        }
    }
}

/// Consumes tokens until the given pattern matches,
/// but fails if the pattern does not match at least once.
/// Returns all consumed tokens as `TokenStream`.
pub(super) fn ignore_until1<'a, F>(
    mut pattern: F,
) -> impl FnMut(TokenStream<'a>) -> IResult<Vec<Token>>
where
    F: InnerParser<'a, TokenStream<'a>>,
{
    move |mut i: TokenStream| {
        if let Ok((i1, _)) = pattern.parse(i.clone()) {
            return Err(nom::Err::Error(ParserError {
                input: i1,
                kind: ParserErrorKind::IgnoreUntil,
            }));
        };
        let original_input = i.clone();
        loop {
            match pattern.parse(i.clone()) {
                Ok((i1, _)) => {
                    // source: https://stackoverflow.com/a/73004814
                    // compares remaining input with original input and returns the difference
                    let offset = original_input.offset(&i1);
                    let ignored = original_input.take(offset);
                    return Ok((i1, ignored.tokens()));
                }
                Err(nom::Err::Error(_)) => match take(1u32)(i.clone()) {
                    Ok((i1, _)) => i = i1,
                    Err(e) => return Err(e),
                },
                Err(e) => return Err(e),
            };
        }
    }
}

/// Tries to parse the input with the given parser.
/// If parsing succeeds, the result of inner is returned.
/// If parsing fails, an error with the given message is reported.
/// Source: [Eyal Kalderon](https://eyalkalderon.com/blog/nom-error-recovery/)
pub(super) fn expect<'a, O, F>(
    this: Option<O>,
    mut parser: F,
    error_msg: ParseErrorMessage,
) -> impl FnMut(TokenStream<'a>) -> IResult<Option<O>>
where
    F: IncInnerParser<'a, O>,
    O: Clone,
{
    fn expect_error(input: &mut TokenStream, error_msg: ParseErrorMessage) {
        let pos = input.location_offset() - input.reference_pos;
        let error_pos = if pos > 0 { pos - 1 } else { 0 };
        let spl_error = crate::error::SplError(error_pos..error_pos, error_msg.into());
        input.error_buffer.push(spl_error);
    }

    move |input: TokenStream| match parser.parse(this.clone(), input) {
        Ok((input, out)) => Ok((input, Some(out))),
        Err(nom::Err::Error(ParserError {
            kind: ParserErrorKind::Affected,
            input,
        })) => match parser.parse(None, input) {
            Ok((input, out)) => Ok((input, Some(out))),
            Err(nom::Err::Error(mut err)) => {
                expect_error(&mut err.input, error_msg.clone());
                Ok((err.input, None))
            }
            Err(_) => panic!("Incomplete data"),
        },
        Err(nom::Err::Error(mut err)) => {
            expect_error(&mut err.input, error_msg.clone());
            Ok((err.input, None))
        }
        Err(_) => panic!("Incomplete data"),
    }
}

#[derive(Debug, Clone)]
struct CommaPreceded<O> {
    inner: Reference<O>,
}

impl<O> CommaPreceded<O> {
    fn new_wrapped(inner: Reference<O>) -> Reference<Self> {
        assert_ne!(
            inner.offset, 0,
            "There must be a comma in front of this parser"
        );
        Reference {
            offset: inner.offset - 1,
            reference: Self {
                inner: Reference {
                    offset: 1,
                    reference: inner.reference,
                },
            },
        }
    }
}

impl<O: Parser + Clone + ToRange> Parser for CommaPreceded<O> {
    fn parse(this: Option<Self>, input: TokenStream) -> IResult<Self> {
        let (input, parsed_inner) = preceded(super::symbols::comma, |input| {
            Reference::parse(this.clone().and_then(|this| Some(this.inner)), input)
        })(input)?;
        Ok((
            input,
            Self {
                inner: parsed_inner,
            },
        ))
    }
}

impl<O: Parser + Clone + ToRange> ToRange for CommaPreceded<O> {
    fn to_range(&self) -> std::ops::Range<usize> {
        let Range { start, end } = self.inner.to_range();
        // add one to fill in for added comma
        start..(end + 1)
    }
}

/// Parses a comma separated list of parsers
pub(super) fn parse_list<'a, O>(
    inner_parsers: Option<Vec<Reference<O>>>,
) -> impl FnMut(TokenStream<'a>) -> IResult<Vec<Reference<O>>>
where
<<<<<<< HEAD
    O: Parser + ToRange + Clone + std::fmt::Debug,
=======
    F: InnerParser<'a, O>, // O: Parser + ToRange + Clone+ std::fmt::Debug,
>>>>>>> 4688cf7e
{
    move |input: TokenStream| {
        let mut parsers: VecDeque<_> = inner_parsers.clone().unwrap_or_default().into();
        let first_parser = parsers.pop_front();
        let (input, head) = Reference::parse(first_parser, input)?;
        let rest_parsers: Vec<_> = parsers.into();
        let comma_preceded = rest_parsers
            .into_iter()
            .map(|r| CommaPreceded::new_wrapped(r))
            .collect();
        let (input, tail) = map(many(Some(comma_preceded)), |comma_preceded| {
            comma_preceded
                .into_iter()
                .map(|r| Reference {
                    reference: r.reference.inner.reference,
                    offset: r.offset + r.reference.inner.offset,
                })
                .collect::<Vec<_>>()
        })(input)?;
        let mut list = vec![head];
        list.extend(tail);
        Ok((input, list))
    }
}

pub(super) fn confusable<'a, O, F>(
    mut parser: F,
    error_msg: ParseErrorMessage,
) -> impl FnMut(TokenStream<'a>) -> IResult<O>
where
    F: InnerParser<'a, O>,
{
    move |input: TokenStream| {
        let (mut input, (out, info)) = info(|input| parser.parse(input))(input)?;
        let spl_error = crate::error::SplError(info.to_range(), error_msg.clone().into());
        input.error_buffer.push(spl_error);
        Ok((input, out))
    }
}

pub(super) fn info<'a, O, F>(
    mut parser: F,
) -> impl FnMut(TokenStream<'a>) -> IResult<'a, (O, AstInfo)>
where
    F: InnerParser<'a, O>,
{
    move |mut input: TokenStream| {
        let reference_pos = input.reference_pos;
        let start_pos = input.location_offset() - reference_pos;
        let error_backup = input.error_buffer;
        input.error_buffer = Vec::new();
        match parser.parse(input) {
            Ok((mut input, out)) => {
                let errors = input.error_buffer;
                // recover backup
                input.error_buffer = error_backup;
                let end_pos = input.location_offset() - reference_pos;
                let range = start_pos..end_pos;
                let info = if errors.is_empty() {
                    AstInfo::new(range)
                } else {
                    AstInfo::new_with_errors(range, errors)
                };
                Ok((input, (out, info)))
            }
            Err(nom::Err::Error(mut err)) => {
                // recover backup
                err.input.error_buffer = error_backup;
                Err(nom::Err::Error(err))
            }
            Err(_) => panic!("Incomplete data"),
        }
    }
}

pub(super) fn affected<'a, F, O>(
    mut inner_parser: F,
) -> impl FnMut(Option<O>, TokenStream<'a>) -> IResult<O>
where
    F: InnerParser<'a, O>,
    O: Parser + ToRange + AstInfoTraverser,
{
    /// True if part of the tokens, that this node pointed to,
    /// were already consumed by previous parsers.
    /// So this node is no longer valid.
    fn is_partially_consumed(
        location_offset: usize,
        token_change: &TokenChange,
        parser_start: usize,
    ) -> bool {
        if token_change.out_of_range(location_offset) {
            let new_start_pos = token_change.new_token_pos(parser_start);
            if location_offset > new_start_pos {
                return true;
            }
        }
        false
    }

    /// True if the current location is inside the area of insertion
    fn is_insertion_here(location_offset: usize, token_change: &TokenChange) -> bool {
        let change_start = token_change.deletion_range.start;
        let insertion_range = change_start..(change_start + token_change.insertion_len);
        insertion_range.contains(&location_offset)
    }

    /// If true, there is no need to re-parse.
    /// This node can neither be reused nor rebuilt
    fn invalid(input: &TokenStream, this_range: &Range<usize>) -> bool {
        let location_offset = input.location_offset();
        let token_change = &input.token_change;

        token_change.deletes(&this_range)
            || is_insertion_here(location_offset, token_change)
            || is_partially_consumed(location_offset, token_change, this_range.start)
    }

    const fn affected_error<O>(input: TokenStream) -> IResult<O> {
        Err(nom::Err::Error(ParserError {
            input,
            kind: ParserErrorKind::Affected,
        }))
    }

    move |this, input| {
        if let Some(mut this) = this {
            let this_range = this.to_range().shift(input.get_old_reference());
            if invalid(&input, &this_range) {
                return affected_error(input);
            }
            // TODO: maybe dynamic affection range
            let affected_range = this_range.start..(this_range.end + 1);
            if input.token_change.overlaps(&affected_range) {
                match inner_parser.parse(input) {
                    Ok(result) => Ok(result),
                    Err(nom::Err::Error(err)) => affected_error(err.input),
                    Err(_) => panic!("Incomplete data"),
                }
            } else {
                fn remove_messages(info: &mut AstInfo) {
                    info.errors.retain(|err| {
                        !matches!(
                            err.1,
                            ErrorMessage::BuildErrorMessage(_)
                                | ErrorMessage::SemanticErrorMessage(_)
                        )
                    });
                }

                // Delete build and semantic errors from unaffected node.
                // If the error persists, it will be re-added in the next phase.
                this.traverse_mut(remove_messages);
                Ok((input.advance(this_range.len()), this))
            }
        } else {
            // parsing from scratch
            inner_parser.parse(input)
        }
    }
}

pub(super) fn many<'a, O>(
    inner_parser: Option<Vec<Reference<O>>>,
) -> impl FnMut(TokenStream<'a>) -> IResult<Vec<Reference<O>>>
where
    O: Parser + ToRange + Clone + std::fmt::Debug,
{
    fn parse_insertion<'a, O: Parser>(
        mut input: TokenStream<'a>,
        end_pos: usize,
        acc: &mut Vec<O>,
    ) -> IResult<'a, ()> {
        while input.location_offset() < end_pos {
            let (i, out) = O::parse(None, input.clone())?;
            acc.push(out);
            input = i;
        }
        Ok((input, ()))
    }

    fn handle_insertions<'a, O: Parser>(
        input: TokenStream<'a>,
        parser_start: usize,
        acc: &mut Vec<O>,
    ) -> IResult<'a, ()> {
        let location_offset = input.location_offset();
        let token_change = &input.token_change;
        let change_start = token_change.deletion_range.start;
        let insertion_range = change_start..(change_start + token_change.insertion_len);

        let end_pos = if insertion_range.contains(&location_offset) {
            insertion_range.end
        } else {
            // unaffected by change,
            // but there are unconsumed tokens before this parsers starting position
            token_change.new_token_pos(parser_start)
        };
        parse_insertion(input, end_pos, acc)
    }

    move |mut input| {
        let mut acc = Vec::new();
        let parsers = inner_parser.clone().unwrap_or_default();
        for parser in parsers {
            let parser_start = parser.to_range().shift(parser.offset).start;
            let (i, _) = match handle_insertions(input.clone(), parser_start, &mut acc) {
                Ok(result) => result,
                Err(nom::Err::Error(err)) => return Ok((err.input, acc)),
                Err(e) => return Err(e),
            };
            input = i;
            let (i, out) = match Reference::parse(Some(parser), input.clone()) {
                Err(nom::Err::Error(ParserError {
                    kind: ParserErrorKind::Affected,
                    ..
                })) => {
                    continue;
                }
                Err(nom::Err::Error(_)) => {
                    return Ok((input, acc));
                }
                Err(e) => {
                    return Err(e);
                }
                Ok(result) => result,
            };
            acc.push(out);
            input = i;
        }
        let (input, out) = many0(|input| Reference::parse(None, input))(input)?;
        acc.extend(out);
        Ok((input, acc))
    }
}<|MERGE_RESOLUTION|>--- conflicted
+++ resolved
@@ -1,22 +1,10 @@
-<<<<<<< HEAD
 use std::{collections::VecDeque, ops::Range};
-
-use super::IResult;
-=======
-use std::ops::Range;
-
-use super::{IResult, Parser};
->>>>>>> 4688cf7e
 use crate::{
     ast::{AstInfo, AstInfoTraverser, Reference},
     error::{ErrorMessage, ParseErrorMessage, ParserError, ParserErrorKind},
     lexer::token::TokenStream,
-<<<<<<< HEAD
-    parser::Parser,
-    token::Token,
-=======
+    parser::{Parser, IResult},
     token::{Token, TokenChange},
->>>>>>> 4688cf7e
     Shiftable, ToRange,
 };
 use nom::{
@@ -212,11 +200,7 @@
     inner_parsers: Option<Vec<Reference<O>>>,
 ) -> impl FnMut(TokenStream<'a>) -> IResult<Vec<Reference<O>>>
 where
-<<<<<<< HEAD
     O: Parser + ToRange + Clone + std::fmt::Debug,
-=======
-    F: InnerParser<'a, O>, // O: Parser + ToRange + Clone+ std::fmt::Debug,
->>>>>>> 4688cf7e
 {
     move |input: TokenStream| {
         let mut parsers: VecDeque<_> = inner_parsers.clone().unwrap_or_default().into();
